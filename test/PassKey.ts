import { loadFixture } from '@nomicfoundation/hardhat-toolbox/network-helpers';
import { expect } from 'chai';
import hardhat from 'hardhat';
const { ethers } = hardhat;
import * as asn1 from '../src/misc/asn1';
import * as helpers from '../src/misc/helpers';

// We define a fixture to reuse the same setup in every test: we use loadFixture to run this setup once, snapshot that state, and reset Hardhat Network to that snapshot in every test.
async function deployFixture() {
  const [ownerAccount, account] = await ethers.getSigners();
  const PassKey = await ethers.getContractFactory('PassKey');
  const passkey = await PassKey.deploy();
  return { passkey, ownerAccount, account };
}

describe('PassKey', () => {
  describe('Deployment', () => {
    it('should set the right owner', async () => {
      const { passkey, ownerAccount } = await loadFixture(deployFixture);
      const result = await passkey.owner();
      const expected = ownerAccount.address;
      expect(result).to.equal(expected);
    });
  });

  describe('Use cases', () => {
    it('should validate passkey signature', async () => {
      const { passkey } = await loadFixture(deployFixture);

      const derPublicKey = 'MFkwEwYHKoZIzj0CAQYIKoZIzj0DAQcDQgAE5jCn87rbZZDLc8VHJ8dxAs4hx95Y1n0__U_I8qvwG6UytkNz9Dx7WjlEDWx_fj5IjGnFKC1KN-DOVKIMRGy-oQ';
      const [pubKeyX, pubKeyY] = asn1.parsePublicKey(derPublicKey);

      const payload = {
        id: 'ZlrAhA3QjT7IJwYZceyfjA_e5vo',
        rawId: 'ZlrAhA3QjT7IJwYZceyfjA_e5vo',
        response: {
          clientDataJSON: 'eyJ0eXBlIjoid2ViYXV0aG4uZ2V0IiwiY2hhbGxlbmdlIjoiWVdKaiIsIm9yaWdpbiI6Imh0dHA6Ly9sb2NhbGhvc3Q6MzAwMCIsImNyb3NzT3JpZ2luIjpmYWxzZX0',
          authenticatorData: 'SZYN5YgOjGh0NBcPZHZgW4_krrmihjLHmVzzuoMdl2MdAAAAAA',
          signature: 'MEUCIGT47yTmzNsYrwkpdqptRTOJmBjhbcLK_tSpA8mosbVSAiEAjRCIERiV7EMvI37tDgYQp-EwhDnlba7fKsW4aDvWGMg',
        },
      };

      const [sigX, sigY] = asn1.parseSignature(payload.response.signature);

      const authenticatorData = Buffer.from(payload.response.authenticatorData, 'base64');
      const clientDataHash = new Uint8Array(await crypto.subtle.digest('SHA-256', Buffer.from(payload.response.clientDataJSON, 'base64')));
      const data = new Uint8Array(await crypto.subtle.digest('SHA-256', Buffer.concat([authenticatorData, clientDataHash])));

      const response = await passkey.verifyPassKeySignature(
        helpers.bufferToBigInt(pubKeyX),
        helpers.bufferToBigInt(pubKeyY),
        helpers.bufferToBigInt(sigX),
        helpers.bufferToBigInt(sigY),
        helpers.bufferToBigInt(data),
      );
      expect(response).to.equal(true);
    });

<<<<<<< HEAD
    it('should parse and validate passkey signature', async () => {
      const { passkey } = await loadFixture(deployFixture);

      const publicKey = 'MFkwEwYHKoZIzj0CAQYIKoZIzj0DAQcDQgAE5jCn87rbZZDLc8VHJ8dxAs4hx95Y1n0__U_I8qvwG6UytkNz9Dx7WjlEDWx_fj5IjGnFKC1KN-DOVKIMRGy-oQ';

      const payload = {
        id: 'ZlrAhA3QjT7IJwYZceyfjA_e5vo',
        rawId: 'ZlrAhA3QjT7IJwYZceyfjA_e5vo',
        response: {
          clientDataJSON: 'eyJ0eXBlIjoid2ViYXV0aG4uZ2V0IiwiY2hhbGxlbmdlIjoiWVdKaiIsIm9yaWdpbiI6Imh0dHA6Ly9sb2NhbGhvc3Q6MzAwMCIsImNyb3NzT3JpZ2luIjpmYWxzZX0',
          authenticatorData: 'SZYN5YgOjGh0NBcPZHZgW4_krrmihjLHmVzzuoMdl2MdAAAAAA',
          signature: 'MEUCIGT47yTmzNsYrwkpdqptRTOJmBjhbcLK_tSpA8mosbVSAiEAjRCIERiV7EMvI37tDgYQp-EwhDnlba7fKsW4aDvWGMg',
        },
      };

      const signature = payload.response.signature;
      const authenticatorData = payload.response.authenticatorData;
      const clientDataJSON = payload.response.clientDataJSON;

      const response = await passkey.parseAndVerifyPassKeySignature(publicKey, signature, authenticatorData, clientDataJSON);
=======
    it('should validate passkey signature', async () => {
      const { passkey } = await loadFixture(deployFixture);

      const derPublicKey = 'MFkwEwYHKoZIzj0CAQYIKoZIzj0DAQcDQgAEm-Vk1IapY1q5L14FzNBNkdguKMbTuqtaXKg2zWLva9JHlsRqJsBHdLL4DP568eCMi79V_OcmPvkVRFlEFC85vg';
      const [pubKeyX, pubKeyY] = asn1.parsePublicKey(derPublicKey);

      const payload = {
        id: 'jaBhsdlAQUlg2-r_mnLFzUGBr_I',
        rawId: 'jaBhsdlAQUlg2-r_mnLFzUGBr_I',
        response: {
          clientDataJSON: 'eyJ0eXBlIjoid2ViYXV0aG4uZ2V0IiwiY2hhbGxlbmdlIjoiWVdKaiIsIm9yaWdpbiI6Imh0dHA6Ly9sb2NhbGhvc3Q6MzAwMCIsImNyb3NzT3JpZ2luIjpmYWxzZX0',
          authenticatorData: 'SZYN5YgOjGh0NBcPZHZgW4_krrmihjLHmVzzuoMdl2MZAAAAAA',
          signature: 'MEQCIB-aQun6cqTerjfeIrbuK6a6FRxYo-CmA0zVRyEiSV48AiBLBbf93YcAmPB5DMWznE_PcpM6zpESZERf2Dd_qG66CQ',
        },
      };
      const [sigX, sigY] = asn1.parseSignature(payload.response.signature);

      const authenticatorData = Buffer.from(payload.response.authenticatorData, 'base64');
      const clientDataHash = new Uint8Array(await crypto.subtle.digest('SHA-256', Buffer.from(payload.response.clientDataJSON, 'base64')));
      const data = new Uint8Array(await crypto.subtle.digest('SHA-256', Buffer.concat([authenticatorData, clientDataHash])));

      const response = await passkey.verifyPassKeySignature(
        helpers.bufferToBigInt(pubKeyX),
        helpers.bufferToBigInt(pubKeyY),
        helpers.bufferToBigInt(sigX),
        helpers.bufferToBigInt(sigY),
        helpers.bufferToBigInt(data),
      );
>>>>>>> a203cf59
      expect(response).to.equal(true);
    });
  });
});<|MERGE_RESOLUTION|>--- conflicted
+++ resolved
@@ -24,39 +24,6 @@
   });
 
   describe('Use cases', () => {
-    it('should validate passkey signature', async () => {
-      const { passkey } = await loadFixture(deployFixture);
-
-      const derPublicKey = 'MFkwEwYHKoZIzj0CAQYIKoZIzj0DAQcDQgAE5jCn87rbZZDLc8VHJ8dxAs4hx95Y1n0__U_I8qvwG6UytkNz9Dx7WjlEDWx_fj5IjGnFKC1KN-DOVKIMRGy-oQ';
-      const [pubKeyX, pubKeyY] = asn1.parsePublicKey(derPublicKey);
-
-      const payload = {
-        id: 'ZlrAhA3QjT7IJwYZceyfjA_e5vo',
-        rawId: 'ZlrAhA3QjT7IJwYZceyfjA_e5vo',
-        response: {
-          clientDataJSON: 'eyJ0eXBlIjoid2ViYXV0aG4uZ2V0IiwiY2hhbGxlbmdlIjoiWVdKaiIsIm9yaWdpbiI6Imh0dHA6Ly9sb2NhbGhvc3Q6MzAwMCIsImNyb3NzT3JpZ2luIjpmYWxzZX0',
-          authenticatorData: 'SZYN5YgOjGh0NBcPZHZgW4_krrmihjLHmVzzuoMdl2MdAAAAAA',
-          signature: 'MEUCIGT47yTmzNsYrwkpdqptRTOJmBjhbcLK_tSpA8mosbVSAiEAjRCIERiV7EMvI37tDgYQp-EwhDnlba7fKsW4aDvWGMg',
-        },
-      };
-
-      const [sigX, sigY] = asn1.parseSignature(payload.response.signature);
-
-      const authenticatorData = Buffer.from(payload.response.authenticatorData, 'base64');
-      const clientDataHash = new Uint8Array(await crypto.subtle.digest('SHA-256', Buffer.from(payload.response.clientDataJSON, 'base64')));
-      const data = new Uint8Array(await crypto.subtle.digest('SHA-256', Buffer.concat([authenticatorData, clientDataHash])));
-
-      const response = await passkey.verifyPassKeySignature(
-        helpers.bufferToBigInt(pubKeyX),
-        helpers.bufferToBigInt(pubKeyY),
-        helpers.bufferToBigInt(sigX),
-        helpers.bufferToBigInt(sigY),
-        helpers.bufferToBigInt(data),
-      );
-      expect(response).to.equal(true);
-    });
-
-<<<<<<< HEAD
     it('should parse and validate passkey signature', async () => {
       const { passkey } = await loadFixture(deployFixture);
 
@@ -77,36 +44,6 @@
       const clientDataJSON = payload.response.clientDataJSON;
 
       const response = await passkey.parseAndVerifyPassKeySignature(publicKey, signature, authenticatorData, clientDataJSON);
-=======
-    it('should validate passkey signature', async () => {
-      const { passkey } = await loadFixture(deployFixture);
-
-      const derPublicKey = 'MFkwEwYHKoZIzj0CAQYIKoZIzj0DAQcDQgAEm-Vk1IapY1q5L14FzNBNkdguKMbTuqtaXKg2zWLva9JHlsRqJsBHdLL4DP568eCMi79V_OcmPvkVRFlEFC85vg';
-      const [pubKeyX, pubKeyY] = asn1.parsePublicKey(derPublicKey);
-
-      const payload = {
-        id: 'jaBhsdlAQUlg2-r_mnLFzUGBr_I',
-        rawId: 'jaBhsdlAQUlg2-r_mnLFzUGBr_I',
-        response: {
-          clientDataJSON: 'eyJ0eXBlIjoid2ViYXV0aG4uZ2V0IiwiY2hhbGxlbmdlIjoiWVdKaiIsIm9yaWdpbiI6Imh0dHA6Ly9sb2NhbGhvc3Q6MzAwMCIsImNyb3NzT3JpZ2luIjpmYWxzZX0',
-          authenticatorData: 'SZYN5YgOjGh0NBcPZHZgW4_krrmihjLHmVzzuoMdl2MZAAAAAA',
-          signature: 'MEQCIB-aQun6cqTerjfeIrbuK6a6FRxYo-CmA0zVRyEiSV48AiBLBbf93YcAmPB5DMWznE_PcpM6zpESZERf2Dd_qG66CQ',
-        },
-      };
-      const [sigX, sigY] = asn1.parseSignature(payload.response.signature);
-
-      const authenticatorData = Buffer.from(payload.response.authenticatorData, 'base64');
-      const clientDataHash = new Uint8Array(await crypto.subtle.digest('SHA-256', Buffer.from(payload.response.clientDataJSON, 'base64')));
-      const data = new Uint8Array(await crypto.subtle.digest('SHA-256', Buffer.concat([authenticatorData, clientDataHash])));
-
-      const response = await passkey.verifyPassKeySignature(
-        helpers.bufferToBigInt(pubKeyX),
-        helpers.bufferToBigInt(pubKeyY),
-        helpers.bufferToBigInt(sigX),
-        helpers.bufferToBigInt(sigY),
-        helpers.bufferToBigInt(data),
-      );
->>>>>>> a203cf59
       expect(response).to.equal(true);
     });
   });
